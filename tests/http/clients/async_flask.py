--- conflicted
+++ resolved
@@ -1,10 +1,6 @@
 from __future__ import annotations
 
-<<<<<<< HEAD
 from typing import Any, Dict, Optional
-=======
-from typing import Any, Dict
->>>>>>> 1de74778
 
 from flask import Flask
 from flask import Request as FlaskRequest
@@ -25,11 +21,7 @@
 
     result_override: ResultOverrideFunction = None
 
-<<<<<<< HEAD
     def __init__(self, *args: Any, **kwargs: Any):
-=======
-    def __init__(self, *args: str, **kwargs: Any):
->>>>>>> 1de74778
         self.result_override = kwargs.pop("result_override")
         super().__init__(*args, **kwargs)
 
