--- conflicted
+++ resolved
@@ -6,11 +6,6 @@
 from typing import Any, AsyncGenerator, Dict, List, Optional
 from typing_extensions import Literal
 
-<<<<<<< HEAD
-from channels.testing import WebsocketCommunicator
-from strawberry.channels import GraphQLWSConsumer
-from tests.http.schema import get_schema
-=======
 from urllib3 import encode_multipart_formdata
 
 from channels.testing import HttpCommunicator, WebsocketCommunicator
@@ -22,8 +17,8 @@
 from strawberry.channels.handlers.base import ChannelsConsumer
 from strawberry.http import GraphQLHTTPResponse
 from strawberry.http.typevars import Context, RootValue
+from tests.http.schema import get_schema
 from tests.views.schema import Query, schema
->>>>>>> 1de74778
 
 from ..context import get_context
 from .base import (
@@ -69,17 +64,13 @@
 
 
 class DebuggableGraphQLTransportWSConsumer(GraphQLWSConsumer):
-<<<<<<< HEAD
-    async def get_context(self, *args: Any, **kwargs: Any) -> object:
-=======
     def get_tasks(self) -> List[Any]:
         if hasattr(self._handler, "operations"):
             return [op.task for op in self._handler.operations.values()]
         else:
             return list(self._handler.tasks.values())
 
-    async def get_context(self, *args: str, **kwargs: Any) -> object:
->>>>>>> 1de74778
+    async def get_context(self, *args: Any, **kwargs: Any) -> object:
         context = await super().get_context(*args, **kwargs)
         context["ws"] = self._handler._ws
         context["get_tasks"] = self.get_tasks
@@ -150,16 +141,7 @@
         allow_queries_via_get: bool = True,
         result_override: ResultOverrideFunction = None,
     ):
-<<<<<<< HEAD
         self.schema = get_schema()
-        self.app = DebuggableGraphQLTransportWSConsumer.as_asgi(
-            schema=self.schema,
-=======
-        self.ws_app = DebuggableGraphQLTransportWSConsumer.as_asgi(
-            schema=schema,
->>>>>>> 1de74778
-            keep_alive=False,
-        )
 
         self.http_app = DebuggableGraphQLHTTPConsumer.as_asgi(
             schema=schema,
@@ -169,13 +151,11 @@
         )
 
     def create_app(self, **kwargs: Any) -> None:
-<<<<<<< HEAD
         self.app = DebuggableGraphQLTransportWSConsumer.as_asgi(
             schema=self.schema, **kwargs
-=======
+        )
         self.ws_app = DebuggableGraphQLTransportWSConsumer.as_asgi(
             schema=schema, **kwargs
->>>>>>> 1de74778
         )
 
     async def _graphql_request(
